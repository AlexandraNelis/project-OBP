import streamlit as st
import pandas as pd
from ortools.sat.python import cp_model
import io
import altair as alt
import time


def create_model_variables(model, tasks, machines, machine_columns, horizon):
    """Create and return all model variables."""
    times = [[t[col] for col in machine_columns] for t in tasks]
    
    variables = {
        'start': {},
        'intervals': {},
        'task_end': {},
    }
    
    for t_idx in range(len(tasks)):
        for m_idx in machines:
            duration = times[t_idx][m_idx]
            
            start_var = model.NewIntVar(0, horizon, f'start_{t_idx}_m{m_idx}')
            interval_var = model.NewIntervalVar(
                start_var, duration, start_var + duration, f'interval_{t_idx}_m{m_idx}'
            )
            
            variables['start'][(t_idx, m_idx)] = start_var
            variables['intervals'][(t_idx, m_idx)] = interval_var
        
        variables['task_end'][t_idx] = model.NewIntVar(0, horizon, f'end_time_task{t_idx}')
    
    return variables, times

def add_scheduling_constraints(model, tasks, machines, variables, times):
    """Add all scheduling constraints to the model."""
    # No overlap on machines
    for m_idx in machines:
        machine_intervals = [variables['intervals'][(t_idx, m_idx)] 
                           for t_idx in range(len(tasks))]
        model.AddNoOverlap(machine_intervals)
    
    # No simultaneous processing
    for t_idx in range(len(tasks)):
        task_intervals = [variables['intervals'][(t_idx, m_idx)] 
                         for m_idx in machines]
        model.AddNoOverlap(task_intervals)
    
    # Release date constraints
    for t_idx in range(len(tasks)):
        for m_idx in machines:
            model.Add(variables['start'][(t_idx, m_idx)] >= 
                     tasks[t_idx]['ReleaseDate'])
    
    # End time constraints
    for t_idx in range(len(tasks)):
        end_times_task = []
        for m_idx in machines:
            end_time = variables['start'][(t_idx, m_idx)] + times[t_idx][m_idx]
            end_times_task.append(end_time)
        model.AddMaxEquality(variables['task_end'][t_idx], end_times_task)

def create_objective_variables(model, tasks, variables, horizon):
    """Create and return tardiness variables for the objective function."""

    weighted_tardiness = []
    
    for t_idx, task in enumerate(tasks):
        due_date = task['DueDate']
        weight = task['Weight']
        
        tardiness_var = model.NewIntVar(0, horizon, f'lateness_task{t_idx}')
        model.Add(tardiness_var >= variables['task_end'][t_idx] - due_date)
        model.Add(tardiness_var >= 0)
        
        weighted_tardiness.append(tardiness_var * weight)
    
    return weighted_tardiness


def solve_scheduling_problem(df, machine_columns):
    """
    Optimized version of the scheduling problem solver.
    """
    tasks = df.to_dict('records')
    machines = list(range(len(machine_columns)))
    
    # Calculate horizon
    horizon = max(
        max(t['DueDate'] for t in tasks),
        sum(max(t[col] for col in machine_columns) for t in tasks)
    )
    
    # Initialize model
    model = cp_model.CpModel()
    
    # Create variables
    variables, times = create_model_variables(model, tasks, machines, 
                                           machine_columns, horizon)
    
    # Add constraints
    add_scheduling_constraints(model, tasks, machines, variables, times)
    
    # Create objective function
    tardiness_vars = create_objective_variables(model, tasks, variables, horizon)
    model.Minimize(sum(tardiness_vars))
    
    # Solve
    solver = cp_model.CpSolver()
    
    # Add time limit and other parameters to improve performance
    solver.parameters.max_time_in_seconds = 300.0  # 5 minute timeout
    solver.parameters.num_search_workers = 8  # Use multiple cores
    # solver.parameters.log_search_progress = True  # Enable logging
    
    start_time = time.time()
    status = solver.Solve(model)
    solve_time = time.time() - start_time
    
    results = {'status': status, 'objective': None, 'schedule': [], 'solve_time': solve_time}
    
    if status in [cp_model.OPTIMAL, cp_model.FEASIBLE]:
        results['objective'] = solver.ObjectiveValue()
        results['schedule'] = extract_solution(solver, tasks, machines, variables, times)
    
    return results


def extract_solution(solver, tasks, machines, variables, times):
    """Extract the solution from the solver."""
    schedule = []
    
    for t_idx, task in enumerate(tasks):
        task_end_time = solver.Value(variables['task_end'][t_idx])
        tardiness = max(0, task_end_time - task['DueDate'])
        machine_times = [
        # Increment machine index by 1 for display purposes
        (m_idx + 1,  # Machine number starts from 1
         solver.Value(variables['start'][(t_idx, m_idx)]),  # Start time from the solver
         solver.Value(variables['start'][(t_idx, m_idx)]) + times[t_idx][m_idx])  # End time calculated as start + processing time
        for m_idx in machines
        ]
        
        schedule.append({
            'task_id': task['TaskID'],
            'finish_time': task_end_time,
            'tardiness': tardiness,
            'machine_times': machine_times
        })
    
    return schedule


def create_gantt_chart(schedule, input_data):
    """
    Create a Gantt chart using Altair to ensure task lines are displayed properly.
    """

    chart_data = []
    for entry in schedule:
        task_id = entry['task_id']
        tardiness = entry['tardiness']
        release_date = input_data.loc[input_data['TaskID'] == task_id, 'ReleaseDate'].values[0]
        due_date = input_data.loc[input_data['TaskID'] == task_id, 'DueDate'].values[0]
        
        for (machine_num, start, end) in entry['machine_times']:
            chart_data.append({
                'Task': f"Task {task_id}",
<<<<<<< HEAD
                'Machine': f"M{machine_num}",  # Display machine numbers starting from 1
=======
                'Machine': f"M{machine_num +1}",
>>>>>>> 22e544bd
                'Start': start,
                'Finish': end,
                'Tardiness': tardiness,
                'ReleaseDate': release_date,
                'DueDate': due_date,
                'TaskID': task_id,  # Add TaskID for clarity in the tooltip
            })
    df_gantt = pd.DataFrame(chart_data)

    # Use Altair to ensure task lines are properly displayed
    chart = alt.Chart(df_gantt).mark_bar().encode(
        x=alt.X('Start:Q', title='Start Time'),
        x2=alt.X2('Finish:Q'),
        y=alt.Y('Machine:N', sort='-x', title='Machine'),
        color='Task:N',  # Color bars by task
        tooltip=[  # Add all relevant data to the tooltip
            'Task:N',
            'Start:Q',
            'Finish:Q',
            'Tardiness:Q',
            'ReleaseDate:Q',
            'DueDate:Q'
        ]
    ).properties(
        title="Schedule Gantt Chart",
        width=800,
        height=400
    )
    return chart



def schedule_to_dataframe(schedule):
    """
    Convert the schedule list of dicts into a row-based DataFrame so it’s easy to export to Excel.
    Each machine-time range becomes a separate row:
      [TaskID, Machine, Start, Finish, Tardiness (only repeated for convenience)]
    """
    rows = []
    for entry in schedule:
        t_id = entry['task_id']
        t_tardiness = entry['tardiness']
        for (m_num, s, f) in entry['machine_times']:
            rows.append({
                'TaskID': t_id,
                'Machine': m_num,  # Display machine numbers starting from 1
                'Start': s,
                'Finish': f,
                'Tardiness': t_tardiness if m_num == entry['machine_times'][-1][0] else 0
            })
    return pd.DataFrame(rows)

def validate_schedule(schedule, input_data, machine_columns,status):
    """
    Validate the given schedule based on the constraints.

    Args:
    - schedule: List of task schedules. Each schedule includes:
        - 'task_id': Task identifier
        - 'machine_times': List of tuples (machine_idx, start_time, end_time)
    - input_data: DataFrame with the input data, including TaskID, ReleaseDate, DueDate, and machine times.
    - machine_columns: List of machine columns representing processing times for each machine.

    Returns:
    - A dictionary with results for each constraint:
        {
            "all_tasks_handled": (is_satisfied, message),
            "no_early_start": (is_satisfied, message),
            "all_machines_visited": (is_satisfied, message),
            "correct_processing_time": (is_satisfied, message)
        }
    """
    task_ids = input_data["TaskID"].tolist()
    results = {}

    # 1. Check that all tasks are handled
    all_tasks_handled = all(task_id in [task["task_id"] for task in schedule] for task_id in task_ids)
    if not all_tasks_handled:
        missing_tasks = set(task_ids) - set(task["task_id"] for task in schedule)
        results["all_tasks_handled"] = (
            False,
            f"The following tasks are missing from the schedule: {list(missing_tasks)}"
        )
    else:
        results["all_tasks_handled"] = (True, "All tasks are handled in the schedule.")

    # 2. Check that tasks do not start before their release dates
    early_start_violations = []
    for task in schedule:
        task_id = task["task_id"]
        release_date = input_data.loc[input_data["TaskID"] == task_id, "ReleaseDate"].values[0]
        for machine_num, start_time, _ in task["machine_times"]:
            if start_time < release_date:
                early_start_violations.append(
                    f"Task {task_id} on Machine {machine_num} starts before its release date ({start_time} < {release_date})."
                )

    if early_start_violations:
        results["no_early_start"] = (False, "\n".join(early_start_violations))
    else:
        results["no_early_start"] = (True, "No tasks start before their release dates.")

    # 3. Check that each task goes through all machines
    machines_visited_violations = []
    for task in schedule:
        machine_times = [machine_num for machine_num, _, _ in task["machine_times"]]
        if sorted(machine_times) != sorted(range(len(machine_columns))):
            machines_visited_violations.append(
                f"Task {task['task_id']} does not go through all machines (expected {len(machine_columns)} machines)."
            )

    if machines_visited_violations:
        results["all_machines_visited"] = (False, "\n".join(machines_visited_violations))
    else:
        results["all_machines_visited"] = (True, "All tasks visit all required machines.")

    # 4. Check that each task spends the correct amount of time on each machine
    processing_time_violations = []
    for task in schedule:
        task_id = task["task_id"]
        for machine_num, start_time, end_time in task["machine_times"]:
            expected_duration = input_data.loc[input_data["TaskID"] == task_id, machine_columns[machine_num]].values[0]
            actual_duration = end_time - start_time
            if actual_duration != expected_duration:
                processing_time_violations.append(
                    f"Task {task_id} on Machine {machine_num} has an incorrect duration ({actual_duration} != {expected_duration})."
                )

    if processing_time_violations:
        results["correct_processing_time"] = (False, "\n".join(processing_time_violations))
    else:
        results["correct_processing_time"] = (True, "All tasks have the correct processing time on each machine.")

    #5 check if it is the optimal solution 
    if status == 4:
        results["Optimal solution"] = (True, "This is the optimal solution")
    else:
        results["Optimal solution"] = (False, "This is a feasible solution but not the optimal solution")
    return results


def main():
    # Set a wide layout for better visuals
    st.set_page_config(
        page_title="Multi-Machine Scheduling Optimizer",
        page_icon="🛠️",
        layout="wide"
    )

    # Add a sidebar for navigation and instructions
    with st.sidebar:
        st.title("⚙️ Settings")
        st.markdown(
            """
            **Instructions**:
            1. Upload an Excel file with the following columns:
               - **TaskID** (unique identifier)
               - **ReleaseDate**
               - **DueDate**
               - **Weight**
               - **Machine 1**, **Machine 2**, etc. (processing times on each machine)
            2. Configure detected machine columns in the sidebar.
            3. Click **Solve** to optimize the schedule.
            4. Review results, validation, and download the schedule.
            """
        )
        st.markdown("---")
        st.info("Ensure your file follows the required format to avoid errors.")

    # Title and description in the main layout
    st.title("📅 Multi-Machine Scheduling Optimizer")
    st.markdown(
        """
        Optimize your multi-machine scheduling tasks to minimize total **weighted tardiness**.
        Use the **sidebar** to upload data and configure settings.
        """
    )

    # File uploader
    st.markdown("### Upload Your Excel File")
    uploaded_file = st.file_uploader("Upload an Excel file", type=["xlsx"])

    if uploaded_file is not None:
        # Read and display input data
        df = pd.read_excel(uploaded_file)
        st.markdown("### 📋 Input Data Preview")
        st.dataframe(df, use_container_width=True)

<<<<<<< HEAD
        if st.button("Solve Scheduling Problem"):
            # Solve
            results = solve_scheduling_problem(df, machine_columns)
            status = results['status']
            objective = results['objective']
            schedule = results['schedule']
            # Removed the print statement for the schedule
=======
        # Detect machine columns automatically
        possible_machines_names = ["Machine " + c[1]  for c in df.columns if c.upper().startswith("M") and c.upper().endswith("TIME")]
        
        # Add a section to configure machine columns in the sidebar
        with st.sidebar:
            st.markdown("### 🏗️ Configure Machine Columns")
            machine_columns = st.multiselect(
                "Select Machine Columns (in order):",
                possible_machines_names,
                default=possible_machines_names
            )
            st.markdown("---")

        if st.button("🔍 Solve Scheduling Problem"):
            # Solve the scheduling problem
            with st.spinner("Solving the scheduling problem..."):
                machine_columns = [c[0] + c[-1] + "Time" for c in machine_columns]
                results = solve_scheduling_problem(df, machine_columns)
                status = results["status"]
                objective = results["objective"]
                schedule = results["schedule"]
>>>>>>> 22e544bd

            if status in [cp_model.OPTIMAL, cp_model.FEASIBLE]:
                st.success(f"Solution found! Total Weighted Tardiness = {objective:.2f}")

                # Display results in an expandable container
                with st.expander("📊 Gantt Chart", expanded=True):
                    fig_gantt = create_gantt_chart(schedule, df)
                    st.altair_chart(fig_gantt, use_container_width=True)

                with st.expander("📝 Detailed Schedule"):
                    results_df = schedule_to_dataframe(schedule)
                    st.dataframe(results_df, use_container_width=True)

                with st.expander("✅ Validation Results"):
                    validation_results = validate_schedule(schedule, df, machine_columns,status)
                    for constraint, (is_satisfied, message) in validation_results.items():
                        if is_satisfied:
                            st.markdown(f"- **{constraint.replace('_', ' ').capitalize()}**: Satisfied ✅")
                        else:
                            st.markdown(f"- **{constraint.replace('_', ' ').capitalize()}**: Not satisfied ❌")
                            st.text(f"    {message}")

                # Add download button for schedule
                st.markdown("### 📥 Download Solution")
                output_bytes = io.BytesIO()
                with pd.ExcelWriter(output_bytes, engine="openpyxl") as writer:
                    results_df.to_excel(writer, index=False, sheet_name="Schedule")
                    df.to_excel(writer, index=False, sheet_name="InputData")
                output_bytes.seek(0)

                st.download_button(
                    label="Download Schedule as Excel",
                    data=output_bytes,
                    file_name="schedule_solution.xlsx",
                    mime="application/vnd.openxmlformats-officedocument.spreadsheetml.sheet"
                )
            else:
                st.error("No feasible solution found. Please check your input data.")

    else:
        st.info("Upload an Excel file to start.")

if __name__ == "__main__":
    main()<|MERGE_RESOLUTION|>--- conflicted
+++ resolved
@@ -166,11 +166,7 @@
         for (machine_num, start, end) in entry['machine_times']:
             chart_data.append({
                 'Task': f"Task {task_id}",
-<<<<<<< HEAD
-                'Machine': f"M{machine_num}",  # Display machine numbers starting from 1
-=======
                 'Machine': f"M{machine_num +1}",
->>>>>>> 22e544bd
                 'Start': start,
                 'Finish': end,
                 'Tardiness': tardiness,
@@ -359,15 +355,6 @@
         st.markdown("### 📋 Input Data Preview")
         st.dataframe(df, use_container_width=True)
 
-<<<<<<< HEAD
-        if st.button("Solve Scheduling Problem"):
-            # Solve
-            results = solve_scheduling_problem(df, machine_columns)
-            status = results['status']
-            objective = results['objective']
-            schedule = results['schedule']
-            # Removed the print statement for the schedule
-=======
         # Detect machine columns automatically
         possible_machines_names = ["Machine " + c[1]  for c in df.columns if c.upper().startswith("M") and c.upper().endswith("TIME")]
         
@@ -389,7 +376,6 @@
                 status = results["status"]
                 objective = results["objective"]
                 schedule = results["schedule"]
->>>>>>> 22e544bd
 
             if status in [cp_model.OPTIMAL, cp_model.FEASIBLE]:
                 st.success(f"Solution found! Total Weighted Tardiness = {objective:.2f}")
