import streamlit as st
import pandas as pd
from ortools.sat.python import cp_model
import plotly.express as px
import io
import altair as alt
<<<<<<< HEAD
=======
import time
>>>>>>> c199b317


def solve_scheduling_problem(df, machine_columns):
    """
    Given a DataFrame `df` with columns:
      - 'TaskID' (unique identifier)
      - 'ReleaseDate'
      - 'DueDate'
      - 'Weight'
      - columns in `machine_columns` for processing times on each machine

    Returns:
      A dictionary containing:
        - 'status': solver status
        - 'objective': objective function value (sum of weighted tardiness)
        - 'schedule': list of dicts describing the schedule, with fields:
            'task_id', 'finish_time', 'tardiness', 'machine_times'
    """
    tasks = df.to_dict('records')
    model = cp_model.CpModel()

    num_tasks = len(tasks)
    machines = list(range(len(machine_columns)))  # e.g. [0,1,2] if there are 3 machine columns

    # Build a 2D list for processing times: times[task_idx][machine_idx]
    times = []
    for t in tasks:
        row_times = [t[col] for col in machine_columns]
        times.append(row_times)

    # Define horizon as sum of all processing times (a crude upper bound)
    horizon = sum(sum(t_row) for t_row in times)

    # Create variables: start, end, interval
    start_task_per_machine_vars = {}
    end_task_per_machine_vars = {}
    end_task_vars = {}
    intervals = {}

    for t_idx in range(num_tasks):
        for m_idx in machines:
            duration = times[t_idx][m_idx]
            
            start_task_per_machine_var = model.NewIntVar(0, horizon, f'start_{t_idx}_m{m_idx}')
            end_task_per_machine_var = model.NewIntVar(0, horizon, f'end_{t_idx}_m{m_idx}')
            interval_var = model.NewIntervalVar(start_task_per_machine_var, duration, end_task_per_machine_var,
                                                f'interval_{t_idx}_m{m_idx}')

            start_task_per_machine_vars[(t_idx, m_idx)] = start_task_per_machine_var
            end_task_per_machine_vars[(t_idx, m_idx)] = end_task_per_machine_var
            intervals[(t_idx, m_idx)] = interval_var

        end_task_var = model.NewIntVar(0, horizon, f'end_time_task{t_idx}')
        end_task_vars[(t_idx)] = end_task_var
        

    # Constraint 1: Ensure no 2 tasks overlap at the same machine
    for m_idx in machines:
        machine_intervals = [intervals[(t_idx, m_idx)] for t_idx in range(num_tasks)]
        model.AddNoOverlap(machine_intervals)


    # Constraint 2: Ensure the same job is not processed on multiple machines simultaneously
    for t_idx in range(num_tasks):
        task_intervals = [intervals[(t_idx, m_idx)] for m_idx in machines]
        model.AddNoOverlap(task_intervals)


    # Constraint 3: The start time of a task, at each machine, should be later 
    # than its release date
    for t_idx in range(num_tasks):
        for m_idx in machines:
            model.Add(start_task_per_machine_vars[(t_idx, m_idx)] >= tasks[t_idx]['ReleaseDate'])

    # Constraint 4: End time for each task is its maximum end time for all the machines
    for t_idx in range(num_tasks):
        end_times_task = [end_task_per_machine_vars[(t_idx, m_idx)] for m_idx in machines]
        model.AddMaxEquality(end_task_vars[(t_idx)], end_times_task)


    # Tardiness variables
    tardiness_vars = []
    for t_idx in range(num_tasks):
        due_date = tasks[t_idx]['DueDate']
        weight = tasks[t_idx]['Weight']

        # lateness = max(0, finish - due_date)
        # create an IntVar for lateness
        lateness_var = model.NewIntVar(0, horizon, f'lateness_task{t_idx}')
        model.Add(lateness_var >= end_task_vars[(t_idx)] - due_date)
        model.Add(lateness_var >= 0)

        # Weighted tardiness = weight * lateness
        weighted_tardiness_var = model.NewIntVar(0, weight * horizon, f'wtardiness_task{t_idx}')
        model.Add(weighted_tardiness_var == lateness_var * weight)

        tardiness_vars.append(weighted_tardiness_var)

    # Objective: minimize sum of weighted tardiness
    model.Minimize(sum(tardiness_vars))

    # Solve
    solver = cp_model.CpSolver()
    start_time = time.time()
    status = solver.Solve(model)
    end_time = time.time()

    print(end_time - start_time)

    results = {
        'status': status,
        'objective': None,
        'schedule': []
    }

    if status == cp_model.OPTIMAL or status == cp_model.FEASIBLE:
        results['objective'] = solver.ObjectiveValue()

        # Build output schedule info
        for t_idx in range(num_tasks):
            t_id = tasks[t_idx]['TaskID']
            task_end_time = solver.Value(end_task_vars[(t_idx)])
            tardiness = max(0, task_end_time - tasks[t_idx]['DueDate'])

            machine_times = []
            for m_idx in machines:
                start_time = solver.Value(start_task_per_machine_vars[(t_idx, m_idx)])
                end_time = solver.Value(end_task_per_machine_vars[(t_idx, m_idx)])
                machine_times.append((m_idx, start_time, end_time))

            results['schedule'].append({
                'task_id': t_id,
                'finish_time': task_end_time,
                'tardiness': tardiness,
                'machine_times': machine_times
            })

    return results


def create_gantt_chart(schedule):
    """
    Create a Gantt chart using Altair to ensure task lines are displayed properly.
    """
    chart_data = []
    for entry in schedule:
        task_id = entry['task_id']
        for (machine_num, start, end) in entry['machine_times']:
            chart_data.append({
                'Task': f"Task {task_id}",
                'Machine': f"M{machine_num}",
                'Start': start,
                'Finish': end
            })
    df_gantt = pd.DataFrame(chart_data)
<<<<<<< HEAD
    
=======
>>>>>>> c199b317
    # Use Altair to ensure task lines are properly displayed
    chart = alt.Chart(df_gantt).mark_bar().encode(
        x=alt.X('Start:Q', title='Start Time'),
        x2=alt.X2('Finish:Q'),
        y=alt.Y('Machine:N', sort='-x', title='Machine'),
        color='Task:N',
        tooltip=['Task', 'Machine', 'Start', 'Finish']
    ).properties(
        title="Schedule Gantt Chart",
        width=800,
        height=400
    )
    return chart
<<<<<<< HEAD
=======

>>>>>>> c199b317

def schedule_to_dataframe(schedule):
    """
    Convert the schedule list of dicts into a row-based DataFrame so it’s easy to export to Excel.
    Each machine-time range becomes a separate row:
      [TaskID, Machine, Start, Finish, Tardiness (only repeated for convenience)]
    """
    rows = []
    for entry in schedule:
        t_id = entry['task_id']
        t_tardiness = entry['tardiness']
        for (m_num, s, f) in entry['machine_times']:
            rows.append({
                'TaskID': t_id,
                'Machine': m_num,
                'Start': s,
                'Finish': f,
                'Tardiness': t_tardiness if m_num == entry['machine_times'][-1][0] else 0
            })
    return pd.DataFrame(rows)


def main():
    st.title("Multi-Machine Scheduling (Weighted Tardiness Minimization)")

    st.write(
        """
        **Instructions**:  
        1. Upload an Excel file with columns:
           - **TaskID** (unique integer or label)
           - **ReleaseDate**
           - **DueDate**
           - **Weight**
           - **M1Time**, **M2Time**, **M3Time**, etc. (one column per machine)  
        2. Click **Solve** to compute an optimal or feasible schedule.  
        3. View the Gantt chart, schedule details, and **download** the solution.
        """
    )

    # File uploader for real input data
    uploaded_file = st.file_uploader("Upload an Excel file", type=["xlsx"])

    if uploaded_file is not None:
        df = pd.read_excel(uploaded_file)
        st.write("### Input Data")
        st.dataframe(df)

        # Identify machine columns automatically (columns that start with "M" and end with "Time")
        # Or you can specify them directly if you prefer.
        possible_machine_cols = [c for c in df.columns if c.upper().startswith("M") and c.upper().endswith("TIME")]
        st.write(f"**Detected machine time columns**: {possible_machine_cols}")

        # Let user verify or override which columns are machine times
        machine_columns = st.multiselect(
            "Select Machine Columns (in order):",
            possible_machine_cols,
            default=possible_machine_cols
        )

        if st.button("Solve Scheduling Problem"):
            # Solve
            results = solve_scheduling_problem(df, machine_columns)
            status = results['status']
            objective = results['objective']
            schedule = results['schedule']
            print("schedule:", schedule)

            if status in [cp_model.OPTIMAL, cp_model.FEASIBLE]:
                st.success(f"Solution found. Total Weighted Tardiness = {objective}")

                # Display a Gantt chart
                fig_gantt = create_gantt_chart(schedule)
                st.altair_chart(fig_gantt, use_container_width=True)

                # Display detailed schedule info
                st.write("### Detailed Schedule")
                results_df = schedule_to_dataframe(schedule)
                st.dataframe(results_df)

                # Download solution as Excel
                output_bytes = io.BytesIO()
                with pd.ExcelWriter(output_bytes, engine="openpyxl") as writer:
                    results_df.to_excel(writer, index=False, sheet_name="Schedule")
                    # Optionally include the input data in the same file:
                    df.to_excel(writer, index=False, sheet_name="InputData")
                output_bytes.seek(0)

                st.download_button(
                    label="Download Schedule as Excel",
                    data=output_bytes,
                    file_name="schedule_solution.xlsx",
                    mime="application/vnd.openxmlformats-officedocument.spreadsheetml.sheet"
                )

            else:
                st.error("No feasible solution found. Please check your input data.")
    else:
        st.info("Please upload an Excel file to begin.")


if __name__ == "__main__":
    main()<|MERGE_RESOLUTION|>--- conflicted
+++ resolved
@@ -4,10 +4,8 @@
 import plotly.express as px
 import io
 import altair as alt
-<<<<<<< HEAD
-=======
 import time
->>>>>>> c199b317
+
 
 
 def solve_scheduling_problem(df, machine_columns):
@@ -163,10 +161,7 @@
                 'Finish': end
             })
     df_gantt = pd.DataFrame(chart_data)
-<<<<<<< HEAD
-    
-=======
->>>>>>> c199b317
+
     # Use Altair to ensure task lines are properly displayed
     chart = alt.Chart(df_gantt).mark_bar().encode(
         x=alt.X('Start:Q', title='Start Time'),
@@ -180,10 +175,6 @@
         height=400
     )
     return chart
-<<<<<<< HEAD
-=======
-
->>>>>>> c199b317
 
 def schedule_to_dataframe(schedule):
     """
